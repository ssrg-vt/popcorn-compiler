# -------------------
# Compilation options
# -------------------

# Path to hermit-popcorn installation
POPHERMIT=$(HOME)/hermit-popcorn
POPHERMIT_PREFIX=$(POPHERMIT)

PH_PREFIX_HOST=$(POPHERMIT_PREFIX)/x86_64-host/
PH_PREFIX_X86=$(POPHERMIT_PREFIX)/x86_64-hermit/
PH_PREFIX_ARM=$(POPHERMIT_PREFIX)/aarch64-hermit/

# CFLAGS (common / x86 only / arm only)
<<<<<<< HEAD
CFLAGS+=-O1 -Wall -Wno-unused-variable -g -nostdlib \
=======
CFLAGS+=-O3 -Wall -Wno-unused-variable -g -nostdlib -D_GNU_SOURCE \
>>>>>>> 0a759789
	    -DPOSIX -mllvm -optimize-regalloc -mllvm -fast-isel=false -static \
		-popcorn-alignment -ffunction-sections -fdata-sections -fno-common
CFLAGS_X86=$(CFLAGS) -target x86_64-hermit
CFLAGS_ARM=$(CFLAGS) -target aarch64-hermit 

# Include paths (common / x86 only / arm only)
INC=-I$(POPHERMIT)/lib/stack_transformation_hermit/utils \
	-isystem $(PH_PREFIX_HOST)/lib/clang/3.7.1/include
INC_X86=$(INC) -isystem $(PH_PREFIX_X86)/include -nostdinc
INC_ARM=$(INC) -isystem $(PH_PREFIX_ARM)/include -nostdinc

# Compiler and linker
CC=$(PH_PREFIX_HOST)/bin/clang
#LD=$(PH_PREFIX_HOST)/bin/x86_64-hermit-ld.gold
LD=/usr/local/popcorn/bin/ld.gold

SRCS=$(shell ls *.c)
OBJS_X86=$(SRCS:.c=.x86.o)
OBJS_ARM=$(SRCS:.c=.arm.o)

PROG_X86=prog_x86-64
PROG_ARM=prog_aarch64
LINKER_SCRIPT_X86=$(PH_PREFIX_X86)/lib/ls.x
LINKER_SCRIPT_ARM=$(PH_PREFIX_ARM)/lib/ls.x

# Additional object files to link with any application (x86)
ADD_OBJS_X86=$(PH_PREFIX_X86)/lib/crt0.o \
		 $(PH_PREFIX_X86)/lib/crti.o \
		 $(PH_PREFIX_X86)/lib/crtbegin.o \
		 $(PH_PREFIX_X86)/lib/crtend.o \
		 $(PH_PREFIX_X86)/lib/crtn.o

# Additional object files to link with any application (arm)
ADD_OBJS_ARM=$(PH_PREFIX_ARM)/lib/crt0.o \
		 $(PH_PREFIX_ARM)/lib/crti.o \
		 $(PH_PREFIX_ARM)/lib/crtbegin.o \
		 $(PH_PREFIX_ARM)/lib/crtend.o \
		 $(PH_PREFIX_ARM)/lib/crtn.o

# Libraries inclusions (for both x86 and arm)
LIBS=-lhermit -lstack-transform -lelf -lm -lc -lgcc

# Kernel library
KERNEL_X86=$(PH_PREFIX_X86)/lib/libhermit.a
KERNEL_ARM=$(PH_PREFIX_ARM)/lib/libhermit.a

# Generated unaligned MAP files
MAP_X86=map_x86-64.txt
MAP_ARM=map_aarch64.txt

# Generated aligned MAP files
MAP_ALIGNED_X86=aligned_map_x86-64.txt
MAP_ALIGNED_ARM=aligned_map_aarch64.txt


# Generated Linker Scripts
LINKER_SCRIPT_ALIGNED_X86=aligned_linker_script_x86.x
LINKER_SCRIPT_ALIGNED_ARM=aligned_linker_script_aarch64.x

#Final Aligned Executable
PROG_X86_ALIGNED=$(PROG_X86)_aligned
PROG_ARM_ALIGNED=$(PROG_ARM)_aligned

# alignment
ALIGN=$(PH_PREFIX_HOST)/bin/pyalign
ALIGN_CHECK=$(PH_PREFIX_HOST)/bin/check-align-edited.py # TODO update with check-align-hermit.py
# LDFLAGS (common / x86 only / arm only)
LDFLAGS=-static 
LDFLAGS_X86=$(LDFLAGS) -L$(PH_PREFIX_X86)/lib -T $(LINKER_SCRIPT_X86) -Map $(MAP_X86)
LDFLAGS_ARM=$(LDFLAGS) -L$(PH_PREFIX_ARM)/lib -T $(LINKER_SCRIPT_ARM) -Map $(MAP_ARM)
LDFLAGS_ALIGN_X86=$(LDFLAGS) -L$(PH_PREFIX_X86)/lib -T $(LINKER_SCRIPT_ALIGNED_X86) -Map $(MAP_ALIGNED_X86)
LDFLAGS_ALIGN_ARM=$(LDFLAGS) -L$(PH_PREFIX_ARM)/lib -T $(LINKER_SCRIPT_ALIGNED_ARM) -Map $(MAP_ALIGNED_ARM)

# ----------------------
# Hermit runtime options
# ----------------------
PROXY_X86=$(PH_PREFIX_HOST)/bin/proxy
PROXY_ARM=$(PH_PREFIX_ARM)/bin/proxy
MEM?=2G
VERBOSE?=0
CPUS?=1
ARGS?=
MIGTEST?=0
RESUME?=0
DEBUG?=0
ARM_TARGET_IP?=potato

all: align $(PROG_X86_ALIGNED) $(PROG_ARM_ALIGNED)

check: all
	$(ALIGN_CHECK) $(PROG_X86_ALIGNED) $(PROG_ARM_ALIGNED)

%.x86.o: %.c
	@# 1. emit bitcode
	$(CC) $(CFLAGS_X86) $(INC_X86) -c $< -emit-llvm -o $<.x86.bc
	@# 2. Optimize
	$(PH_PREFIX_HOST)/bin/opt -O1 -optimize-regalloc -insert-stackmaps \
		-o $<.x86.bc $<.x86.bc
	@# 3. Compile into object file
	$(CC) $(CFLAGS_X86)	-c $<.x86.bc -o $@

%.arm.o: %.c
	@# 1. emit bitcode
	$(CC) $(CFLAGS_ARM) $(INC_ARM) -c $< -emit-llvm -o $<.arm.bc
	@# 2. Optimize
	$(PH_PREFIX_HOST)/bin/opt -O1 -optimize-regalloc -insert-stackmaps \
		-o $<.arm.bc $<.arm.bc
	@# 3. Compile into object file
	$(CC) $(CFLAGS_ARM)	-c $<.arm.bc -o $@

$(PROG_X86): $(OBJS_X86) $(KERNEL_X86)
	@# 4. Link
	$(LD) -o $(PROG_X86) $(OBJS_X86) $(ADD_OBJS_X86) $(LIBS) $(LDFLAGS_X86)

$(PROG_ARM): $(OBJS_ARM) $(KERNEL_ARM)
	@# 4. Link
	$(LD) -o $(PROG_ARM) $(OBJS_ARM) $(ADD_OBJS_ARM) $(LIBS) $(LDFLAGS_ARM)

align: $(PROG_X86) $(PROG_ARM)
	@#5. Align
	$(ALIGN) --compiler-inst $(PH_PREFIX_HOST) \
	--x86-bin $(PROG_X86) --arm-bin $(PROG_ARM) \
	--x86-map $(MAP_X86) --arm-map $(MAP_ARM) \
	--output-x86-ls $(LINKER_SCRIPT_ALIGNED_X86) \
	--output-arm-ls $(LINKER_SCRIPT_ALIGNED_ARM)

$(PROG_X86_ALIGNED):
	@# 6. Link with aligned script
	$(LD) -o $(PROG_X86_ALIGNED) $(OBJS_X86) $(ADD_OBJS_X86) $(LIBS) $(LDFLAGS_ALIGN_X86)
	@# 7. Post-process
	$(PH_PREFIX_HOST)/bin/gen-stackinfo -f $(PROG_X86_ALIGNED)
	@# 8. Change OSABI
	$(PH_PREFIX_HOST)/bin/x86_64-hermit-elfedit --output-osabi=HermitCore \
		$(PROG_X86_ALIGNED)

$(PROG_ARM_ALIGNED):
	@# 6. Link with aligned script
	$(LD) -o $(PROG_ARM_ALIGNED) $(OBJS_ARM) $(ADD_OBJS_ARM) $(LIBS) $(LDFLAGS_ALIGN_ARM)
	@# 7. Post-process
	$(PH_PREFIX_HOST)/bin/gen-stackinfo -f $(PROG_ARM_ALIGNED)
	@# 8. Change OSABI
	$(PH_PREFIX_HOST)/bin/x86_64-hermit-elfedit --output-osabi=HermitCore \
		$(PROG_ARM_ALIGNED)

test-x86: $(PROG_X86_ALIGNED)
	sudo HERMIT_ISLE=uhyve HERMIT_MEM=$(MEM) HERMIT_CPUS=$(CPUS) \
		HERMIT_VERBOSE=$(VERBOSE) HERMIT_MIGTEST=$(MIGTEST) \
		HERMIT_MIGRATE_RESUME=$(RESUME) HERMIT_DEBUG=$(DEBUG) \
		$(PROXY_X86) $(PROG_X86_ALIGNED) $(ARGS)

<<<<<<< HEAD
test-arm: $(PROG_ARM)
	@ssh $(ARM_TARGET_IP) "rm -rf /tmp/proxy && killall -q -9 proxy; true"
	scp $(PROXY_ARM) $(ARM_TARGET_IP):/tmp/proxy
	scp $(PROG_ARM) $(ARM_TARGET_IP):/tmp
=======
test-arm: $(PROG_ARM_ALIGNED)
	@ssh $(ARM_TARGET_IP) "rm -rf /tmp/proxy && killall -q -9 proxy; true"
	scp $(PROXY_ARM) $(ARM_TARGET_IP):/tmp/proxy
	scp $(PROG_ARM_ALIGNED) $(ARM_TARGET_IP):/tmp
>>>>>>> 0a759789
	ssh $(ARM_TARGET_IP) HERMIT_ISLE=uhyve HERMIT_MEM=$(MEM) HERMIT_CPUS=$(CPUS) \
		HERMIT_VERBOSE=$(VERBOSE) HERMIT_MIGTEST=$(MIGTEST) \
		HERMIT_MIGRATE_RESUME=$(RESUME) HERMIT_DEBUG=$(DEBUG) \
		/tmp/proxy /tmp/$(PROG_ARM_ALIGNED) $(ARGS)

objdump-x86:
	objdump --source $(PROG_X86) > /tmp/objdump-x86.txt && \
		vim /tmp/objdump-x86.txt

objdump-arm:
	aarch64-linux-gnu-objdump --source $(PROG_ARM) > /tmp/objdump-arm.txt && \
		vim /tmp/objdump-arm.txt

dump-stackinfo-x86:
	$(PH_PREFIX_HOST)/bin/dump-stackinfo -b $(PROG_X86)

dump-stackinfo-arm:
	$(PH_PREFIX_HOST)/bin/dump-stackinfo -b $(PROG_ARM)

dump-llvm-stackmaps-x86:
	$(PH_PREFIX_HOST)/bin/dump-llvm-stackmap -f $(PROG_X86)

dump-llvm-stackmaps-arm:
	$(PH_PREFIX_HOST)/bin/dump-llvm-stackmap -f $(PROG_ARM)

clean:
	rm -rf *.o *.bc $(PROG_X86) $(PROG_ARM) \
	$(PROG_X86_ALIGNED) $(PROG_ARM_ALIGNED) \
	stack-transform.log bss.bin map* aligned* \
	data.bin fds.bin heap.bin mdata.bin stack.bin.* tls.bin.*<|MERGE_RESOLUTION|>--- conflicted
+++ resolved
@@ -11,11 +11,7 @@
 PH_PREFIX_ARM=$(POPHERMIT_PREFIX)/aarch64-hermit/
 
 # CFLAGS (common / x86 only / arm only)
-<<<<<<< HEAD
-CFLAGS+=-O1 -Wall -Wno-unused-variable -g -nostdlib \
-=======
-CFLAGS+=-O3 -Wall -Wno-unused-variable -g -nostdlib -D_GNU_SOURCE \
->>>>>>> 0a759789
+CFLAGS+=-O1 -Wall -Wno-unused-variable -g -nostdlib -D_GNU_SOURCE \
 	    -DPOSIX -mllvm -optimize-regalloc -mllvm -fast-isel=false -static \
 		-popcorn-alignment -ffunction-sections -fdata-sections -fno-common
 CFLAGS_X86=$(CFLAGS) -target x86_64-hermit
@@ -102,6 +98,7 @@
 RESUME?=0
 DEBUG?=0
 ARM_TARGET_IP?=potato
+ARM_TARGET_HOME := $(shell ssh $(ARM_TARGET_IP) "pwd")
 
 all: align $(PROG_X86_ALIGNED) $(PROG_ARM_ALIGNED)
 
@@ -166,21 +163,14 @@
 		HERMIT_MIGRATE_RESUME=$(RESUME) HERMIT_DEBUG=$(DEBUG) \
 		$(PROXY_X86) $(PROG_X86_ALIGNED) $(ARGS)
 
-<<<<<<< HEAD
-test-arm: $(PROG_ARM)
-	@ssh $(ARM_TARGET_IP) "rm -rf /tmp/proxy && killall -q -9 proxy; true"
-	scp $(PROXY_ARM) $(ARM_TARGET_IP):/tmp/proxy
-	scp $(PROG_ARM) $(ARM_TARGET_IP):/tmp
-=======
 test-arm: $(PROG_ARM_ALIGNED)
-	@ssh $(ARM_TARGET_IP) "rm -rf /tmp/proxy && killall -q -9 proxy; true"
-	scp $(PROXY_ARM) $(ARM_TARGET_IP):/tmp/proxy
-	scp $(PROG_ARM_ALIGNED) $(ARM_TARGET_IP):/tmp
->>>>>>> 0a759789
+	@ssh $(ARM_TARGET_IP) "rm -rf $(ARM_TARGET_HOME)/proxy && killall -q -9 proxy; true"
+	scp $(PROXY_ARM) $(ARM_TARGET_IP):$(ARM_TARGET_HOME)/proxy
+	scp $(PROG_ARM_ALIGNED) $(ARM_TARGET_IP):$(ARM_TARGET_HOME)/
 	ssh $(ARM_TARGET_IP) HERMIT_ISLE=uhyve HERMIT_MEM=$(MEM) HERMIT_CPUS=$(CPUS) \
 		HERMIT_VERBOSE=$(VERBOSE) HERMIT_MIGTEST=$(MIGTEST) \
 		HERMIT_MIGRATE_RESUME=$(RESUME) HERMIT_DEBUG=$(DEBUG) \
-		/tmp/proxy /tmp/$(PROG_ARM_ALIGNED) $(ARGS)
+		$(ARM_TARGET_HOME)/proxy $(ARM_TARGET_HOME)/$(PROG_ARM_ALIGNED) $(ARGS)
 
 objdump-x86:
 	objdump --source $(PROG_X86) > /tmp/objdump-x86.txt && \
