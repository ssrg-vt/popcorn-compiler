#include <map>
#include <set>
#include <vector>
#include "llvm/Pass.h"
#include "llvm/Analysis/LiveValues.h"
#include "llvm/IR/Dominators.h"
#include "llvm/IR/IntrinsicInst.h"
#include "llvm/IR/InstIterator.h"
#include "llvm/IR/Instructions.h"
#include "llvm/IR/IRBuilder.h"
#include "llvm/IR/Module.h"
#include "llvm/IR/Type.h"
#include "llvm/Support/Debug.h"
#include "llvm/Support/raw_ostream.h"

#define DEBUG_TYPE "insert-stackmaps"

using namespace llvm;

static cl::opt<bool>
NoLiveVals("no-live-vals",
           cl::desc("Don't add live values to inserted stackmaps"),
           cl::init(false),
           cl::Hidden);

namespace {

/**
 * This class instruments equivalence points in the IR with LLVM's stackmap
 * intrinsic.  This tells the backend to record the locations of IR values
 * after register allocation in a separate ELF section.
 */
class InsertStackMaps : public ModulePass
{
public:
  static char ID;
  size_t callSiteID;
  size_t numInstrumented;

  InsertStackMaps() : ModulePass(ID), callSiteID(0), numInstrumented(0) {
    initializeInsertStackMapsPass(*PassRegistry::getPassRegistry());
  }
  ~InsertStackMaps() {}

  /* ModulePass virtual methods */
  virtual const char *getPassName() const { return "Insert stackmaps"; }

  virtual void getAnalysisUsage(AnalysisUsage &AU) const
  {
    AU.addRequired<LiveValues>();
    AU.addRequired<DominatorTreeWrapperPass>();
    AU.setPreservesCFG();
  }

  /**
   * Use liveness analysis to insert stackmap intrinsics into the IR to record
   * live values at equivalence points.
   *
   * Note: currently we only insert stackmaps at function call sites.
   */
  virtual bool runOnModule(Module &M)
  {
    bool modified = false;
    std::set<const Value *> *live;
    std::set<const Value *, ValueComp> sortedLive;
    std::set<const Instruction *> hiddenInst;
    std::set<const Argument *> hiddenArgs;

    DEBUG(errs() << "\n********** Begin InsertStackMaps **********\n"
                 << "********** Module: " << M.getName() << " **********\n\n");

    this->createSMType(M);
    if(this->addSMDeclaration(M)) modified = true;

    modified |= this->removeOldStackmaps(M);

    /* Iterate over all functions/basic blocks/instructions. */
    for(Module::iterator f = M.begin(), fe = M.end(); f != fe; f++)
    {
      if(f->isDeclaration()) continue;

      DEBUG(errs() << "InsertStackMaps: entering function "
                   << f->getName() << "\n");

      LiveValues &liveVals = getAnalysis<LiveValues>(*f);
      DominatorTree &DT = getAnalysis<DominatorTreeWrapperPass>(*f).getDomTree();
      std::set<const Value *>::const_iterator v, ve;
      getHiddenVals(*f, hiddenInst, hiddenArgs);

      /* Find call sites in the function. */
      for(Function::iterator b = f->begin(), be = f->end(); b != be; b++)
      {
        DEBUG(
          errs() << "InsertStackMaps: entering basic block ";
          b->printAsOperand(errs(), false);
          errs() << "\n"
        );

        for(BasicBlock::iterator i = b->begin(), ie = b->end(); i != ie; i++)
        {
          CallInst *CI;
          if((CI = dyn_cast<CallInst>(&*i)) &&
             !CI->isInlineAsm() &&
             !isa<IntrinsicInst>(CI))
          {
            IRBuilder<> builder(CI->getNextNode());
            std::vector<Value *> args(2);
            args[0] = ConstantInt::getSigned(Type::getInt64Ty(M.getContext()), this->callSiteID++);
            args[1] = ConstantInt::getSigned(Type::getInt32Ty(M.getContext()), 0);

            if(NoLiveVals) {
              builder.CreateCall(this->SMFunc, ArrayRef<Value*>(args));
              this->numInstrumented++;
              continue;
            }

            live = liveVals.getLiveValues(&*i);
            for(const Value *val : *live) sortedLive.insert(val);
            for(const Instruction *val : hiddenInst) {
              /*
               * The two criteria for inclusion of a hidden value are:
               *   1. The value's definition dominates the call
               *   2. A use which hides the definition is in the stackmap
               */
              if(DT.dominates(val, CI) && hasLiveUser(val, *live))
                sortedLive.insert(val);
            }
            for(const Argument *val : hiddenArgs) {
              /*
               * Similar criteria apply as above, except we know arguments
               * dominate the entire function.
               */
              if(hasLiveUser(val, *live))
                sortedLive.insert(val);
            }
            delete live;

            /* If the call's value is used, add it to the stackmap */
            if(CI->use_begin() != CI->use_end())
              sortedLive.insert(CI);

            DEBUG(
              const Function *calledFunc;

              errs() << "  ";
              if(!CI->getType()->isVoidTy()) {
                CI->printAsOperand(errs(), false);
                errs() << " ";
              }
              else errs() << "(void) ";

              calledFunc = CI->getCalledFunction();
              if(calledFunc && calledFunc->hasName())
              {
                StringRef name = CI->getCalledFunction()->getName();
                errs() << name << " ";
              }
              errs() << "ID: " << this->callSiteID;

              errs() << ", " << sortedLive.size() << " live value(s)\n   ";
              for(const Value *val : sortedLive) {
                errs() << " ";
                val->printAsOperand(errs(), false);
              }
              errs() << "\n";
            );
<<<<<<< HEAD

            IRBuilder<> builder(CI->getNextNode());
            std::vector<Value *> args(2);
            args[0] = ConstantInt::getSigned(Type::getInt64Ty(M.getContext()), this->callSiteID++);
            args[1] = ConstantInt::getSigned(Type::getInt32Ty(M.getContext()), 0);
=======
  
>>>>>>> aac7ff0c
            for(v = sortedLive.begin(), ve = sortedLive.end(); v != ve; v++)
              args.push_back((Value*)*v);
            builder.CreateCall(this->SMFunc, ArrayRef<Value*>(args));
            sortedLive.clear();
            this->numInstrumented++;
          }
        }
      }

      hiddenInst.clear();
      hiddenArgs.clear();
      this->callSiteID = 0;
    }

    DEBUG(
      errs() << "InsertStackMaps: finished module " << M.getName() << ", added "
             << this->numInstrumented << " stackmaps\n\n";
    );

    if(numInstrumented > 0) modified = true;

    return modified;
  }

private:
  /* Name of stack map intrinsic */
  static const StringRef SMName;

  /* Stack map instruction creation */
  Function *SMFunc;
  FunctionType *SMTy; // Used for creating function declaration

  /* Sort values based on name */
  struct ValueComp {
    bool operator() (const Value *a, const Value *b) const
    {
      if(a->hasName() && b->hasName())
        return a->getName().compare(b->getName()) < 0;
      else if(a->hasName()) return true;
      else if(b->hasName()) return false;
      else return a < b;
    }
  };

  /**
   * Create the function type for the stack map intrinsic.
   */
  void createSMType(const Module &M)
  {
    std::vector<Type*> params(2);
    params[0] = Type::getInt64Ty(M.getContext());
    params[1] = Type::getInt32Ty(M.getContext());
    this->SMTy = FunctionType::get(Type::getVoidTy(M.getContext()),
                                                   ArrayRef<Type*>(params),
                                                   true);
  }

  /**
   * Add the stackmap intrinisic's function declaration if not already present.
   * Return true if the declaration was added, or false if it's already there.
   */
  bool addSMDeclaration(Module &M)
  {
    if(!(this->SMFunc = M.getFunction(this->SMName)))
    {
      DEBUG(errs() << "Adding stackmap function declaration to " << M.getName() << "\n");
      this->SMFunc = cast<Function>(M.getOrInsertFunction(this->SMName, this->SMTy));
      this->SMFunc->setCallingConv(CallingConv::C);
      return true;
    }
    else return false;
  }

  /**
   * Iterate over all instructions, removing previously found stackmaps.
   */
  bool removeOldStackmaps(Module &M)
  {
    bool modified = false;
    CallInst* CI;
    const Function *F;

    DEBUG(dbgs() << "Searching for/removing old stackmaps\n";);

    for(Module::iterator f = M.begin(), fe = M.end(); f != fe; f++) {
      for(Function::iterator bb = f->begin(), bbe = f->end(); bb != bbe; bb++) {
        for(BasicBlock::iterator i = bb->begin(), ie = bb->end(); i != ie; i++) {
          if((CI = dyn_cast<CallInst>(&*i))) {
            F = CI->getCalledFunction();
            if(F && F->hasName() && F->getName() == SMName) {
              i = i->eraseFromParent()->getPrevNode();
              modified = true;
            }
          }
        }
      }
    }

    DEBUG(if(modified)
            dbgs() << "WARNING: found previous run of Popcorn passes!\n";);

    return modified;
  }

  /**
   * Gather a list of values which may be "hidden" from live value analysis.
   * This function collects the values used in these instructions, which are
   * later added to the appropriate stackmaps.
   *
   * 1. Instructions which access fields of structs or entries of arrays, like
   *    getelementptr, can interfere with the live value analysis to hide the
   *    backing values used in the instruction.  For example, the following IR
   *    obscures %arr from the live value analysis:
   *
   *  %arr = alloca [4 x double], align 8
   *  %arrayidx = getelementptr inbounds [4 x double], [4 x double]* %arr, i64 0, i64 0
   *
   *  -> Access to %arr might only happen through %arrayidx, and %arr may not
   *     be used any more
   *
   * 2. Compare instructions, such as icmp & fcmp, can be lowered to complex &
   *    architecture-specific  machine code by the backend.  To help capture
   *    all live values, we capture both the value used in the comparison and
   *    the resulting condition value.
   *
   */
  void getHiddenVals(Function &F,
                     std::set<const Instruction *> &inst,
                     std::set<const Argument *> &args)
  {
    /* Does the instruction potentially hide values from liveness analysis? */
    auto hidesValues = [](const Instruction *I) {
      if(isa<ExtractElementInst>(I) || isa<InsertElementInst>(I) ||
         isa<ExtractValueInst>(I) || isa<InsertValueInst>(I) ||
         isa<GetElementPtrInst>(I) || isa<ICmpInst>(I) || isa<FCmpInst>(I))
        return true ;
      else return false;
    };

    /* Search for instructions that obscure live values & record operands */
    for(inst_iterator i = inst_begin(F), e = inst_end(F); i != e; ++i) {
      if(hidesValues(&*i)) {
        for(unsigned op = 0; op < i->getNumOperands(); op++) {
          if(isa<Instruction>(i->getOperand(op)))
            inst.insert(cast<Instruction>(i->getOperand(op)));
          else if(isa<Argument>(i->getOperand(op)))
            args.insert(cast<Argument>(i->getOperand(op)));
        }
      }
    }
  }

  /**
   * Return whether or not a value's user is in a liveness set.
   *
   * @param Val a value whose users are checked against the liveness set
   * @param Live a set of live values
   * @return true if a user is in the liveness set, false otherwise
   */
  bool hasLiveUser(const Value *Val,
                   const std::set<const Value *> &Live) const {
    Value::const_use_iterator use, e;
    for(use = Val->use_begin(), e = Val->use_end(); use != e; use++)
      if(Live.count(use->getUser())) return true;
    return false;
  }
};

} /* end anonymous namespace */


char InsertStackMaps::ID = 0;
const StringRef InsertStackMaps::SMName = "llvm.experimental.stackmap";

INITIALIZE_PASS_BEGIN(InsertStackMaps, "insert-stackmaps",
                      "Instrument equivalence points with stack maps",
                      false, false)
INITIALIZE_PASS_DEPENDENCY(LiveValues)
INITIALIZE_PASS_DEPENDENCY(DominatorTreeWrapperPass)
INITIALIZE_PASS_END(InsertStackMaps, "insert-stackmaps",
                    "Instrument equivalence points with stack maps",
                    false, false)

namespace llvm {
  ModulePass *createInsertStackMapsPass() { return new InsertStackMaps(); }
}
<|MERGE_RESOLUTION|>--- conflicted
+++ resolved
@@ -164,15 +164,11 @@
               }
               errs() << "\n";
             );
-<<<<<<< HEAD
 
             IRBuilder<> builder(CI->getNextNode());
             std::vector<Value *> args(2);
             args[0] = ConstantInt::getSigned(Type::getInt64Ty(M.getContext()), this->callSiteID++);
             args[1] = ConstantInt::getSigned(Type::getInt32Ty(M.getContext()), 0);
-=======
-  
->>>>>>> aac7ff0c
             for(v = sortedLive.begin(), ve = sortedLive.end(); v != ve; v++)
               args.push_back((Value*)*v);
             builder.CreateCall(this->SMFunc, ArrayRef<Value*>(args));
