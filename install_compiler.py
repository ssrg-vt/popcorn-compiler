--- conflicted
+++ resolved
@@ -50,14 +50,10 @@
                         help="Install path of popcorn-x86-arm compiler",
                         default="/usr/local/popcorn",
                         dest="install_path")
-<<<<<<< HEAD
-=======
     config_opts.add_argument("--threads",
                         help="Number of threads to build compiler with",
                         type=int,
                         default=multiprocessing.cpu_count())
->>>>>>> f6f6c3ff
-
     process_opts = parser.add_argument_group('Process Options (skip steps)')
     process_opts.add_argument("--skip-prereq-check",
                         help="Skip checking for prerequisites (see README)",
@@ -132,13 +128,8 @@
 
 def _check_javac():
     try:
-<<<<<<< HEAD
-        out = subprocess.check_output(['javac', '-version'], 
-										stderr=subprocess.STDOUT)
-=======
         out = subprocess.check_output(['javac', '-version'],
                     stderr=subprocess.STDOUT)
->>>>>>> f6f6c3ff
     except Exception:
         print('javac not found!')
         return None
