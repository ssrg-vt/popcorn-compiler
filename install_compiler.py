#!/usr/bin/env python2

from __future__ import print_function

import argparse
import multiprocessing
import os, os.path
import platform
import shutil
import subprocess
import sys
import tarfile
import urllib

#================================================
# GLOBALS
#================================================

# The machine on which we're compiling
host = platform.machine()

# Supported targets
supported_targets = ['aarch64', 'x86_64']

# LLVM names for targets
llvm_targets = {
    'aarch64' : 'AArch64',
    'powerpc64' : 'PowerPC',
    'powerpc64le' : 'PowerPC',
    'ppc64le' : 'PowerPC',
    'x86_64' : 'X86'
}

# LLVM 3.7.1 SVN URL
llvm_url = 'http://llvm.org/svn/llvm-project/llvm/tags/RELEASE_371/final'
# Clang SVN URL
clang_url = 'http://llvm.org/svn/llvm-project/cfe/tags/RELEASE_371/final'
# Binutils 2.27 URL
binutils_url = 'http://ftp.gnu.org/gnu/binutils/binutils-2.27.tar.bz2'
# Alpine Linux v3.7 URL
alpine_url = 'http://dl-4.alpinelinux.org/alpine/v3.7/main/!!/g++-6.4.0-r5.apk'

#================================================
# ARGUMENT PARSING
#================================================
def setup_argument_parsing():
    global supported_targets

    parser = argparse.ArgumentParser(
                formatter_class=argparse.ArgumentDefaultsHelpFormatter)

    config_opts = parser.add_argument_group('Configuration Options')
    config_opts.add_argument("--base-path",
                        help="Base path of popcorn-compiler repo",
                        default=os.getcwd(),
                        dest="base_path")
    config_opts.add_argument("--install-path",
                        help="Install path of Popcorn compiler",
                        default="/usr/local/popcorn",
                        dest="install_path")
    config_opts.add_argument("--threads",
                        help="Number of threads to build compiler with",
                        type=int,
                        default=multiprocessing.cpu_count(),
                        dest="threads")

    process_opts = parser.add_argument_group('Component Installation Options')
    process_opts.add_argument("--skip-prereq-check",
                        help="Skip checking for prerequisites (see README)",
                        action="store_true",
                        dest="skip_prereq_check")
    process_opts.add_argument("--install-all",
                        help="Install all toolchain components",
                        action="store_true",
                        dest="install_all")

    process_opts.add_argument("--install-llvm-clang",
                        help="Install LLVM and Clang",
                        action="store_true",
                        dest="llvm_clang_install")

    process_opts.add_argument("--install-binutils",
                        help="Install binutils",
                        action="store_true",
                        dest="binutils_install")

    process_opts.add_argument("--install-musl",
                        help="Install musl-libc",
                        action="store_true",
                        dest="musl_install")
    process_opts.add_argument("--install-libelf",
                        help="Install libelf",
                        action="store_true",
                        dest="libelf_install")
    process_opts.add_argument("--install-libopenpop",
                        help="Install libopenpop, Popcorn's OpenMP runtime",
                        action="store_true",
                        dest="libopenpop_install")
    process_opts.add_argument("--install-stack-transform",
                        help="Install stack transformation library",
                        action="store_true",
                        dest="stacktransform_install")
    process_opts.add_argument("--install-migration",
                        help="Install migration library",
                        action="store_true",
                        dest="migration_install")
    process_opts.add_argument("--install-stack-depth",
                        help="Install application call information library",
                        action="store_true",
<<<<<<< HEAD
                        dest="install_call_info_library")
    process_opts.add_argument("--install-c++",
                        help="Install C++ headers & libraries",
                        action="store_true",
                        dest="install_cxx")
=======
                        dest="stackdepth_install")

    process_opts.add_argument("--install-tools",
                        help="Install compiler tools",
                        action="store_true",
                        dest="tools_install")

    process_opts.add_argument("--install-utils",
                        help="Install utility scripts",
                        action="store_true",
                        dest="utils_install")

    process_opts.add_argument("--install-namespace",
                        help="Install namespace tools (deprecated)",
                        action="store_true",
                        dest="namespace_install")
>>>>>>> 8bce7cc3

    selectable_targets = list(supported_targets)
    selectable_targets.extend(["all"])
    build_opts = parser.add_argument_group('Build options (per-step)')
    build_opts.add_argument("--targets",
                        help="Comma-separated list of targets to build " \
                             "(options: {})".format(selectable_targets),
                        default="all",
                        dest="targets")
    build_opts.add_argument("--debug-stack-transformation",
                        help="Enable debug output for stack transformation library",
                        action="store_true",
                        dest="debug_stack_transformation")
    build_opts.add_argument("--libmigration-type",
                        help="Choose configuration for libmigration " + \
                             "(see INSTALL for more details)",
                        choices=['env_select', 'native', 'debug'],
                        dest="libmigration_type")
    build_opts.add_argument("--enable-libmigration-timing",
                        help="Turn on timing in migration library",
                        action="store_true",
                        dest="enable_libmigration_timing")

    return parser

def postprocess_args(args):
    global supported_targets
    global llvm_targets

    # CLEAN UP PATHS
    args.base_path = os.path.abspath(args.base_path)
    args.install_path = os.path.abspath(args.install_path)

    # SANITY CHECK TARGETS REQUESTED & GENERATE LLVM-EQUIVALENT NAMES
    user_targets = args.targets.split(',')
    args.install_targets = []
    for target in user_targets:
        if target == "all":
            args.install_targets = supported_targets
            break
        else:
            if target not in supported_targets:
                print("Unsupported target '{}'!".format(target))
                sys.exit(1)
            args.install_targets.append(target)

    args.llvm_targets = ""
    for target in args.install_targets:
        args.llvm_targets += llvm_targets[target] + ";"
    args.llvm_targets = args.llvm_targets[:-1]

    # Turn on all components for installation if requested
    if args.install_all:
        args.llvm_clang_install = True
        args.binutils_install = True
        args.musl_install = True
        args.libelf_install = True
        args.libopenpop_install = True
        args.stacktransform_install = True
        args.migration_install = True
        args.stackdepth_install = True
        args.tools_install = True
        args.utils_install = True

def warn_stupid(args):
    if len(args.install_targets) < 2:
        print("WARNING: installing Popcorn compiler with < 2 architectures!")
    if platform.machine() != 'x86_64':
        print("WARNING: installing Popcorn compiler on '{}', " \
              "you may get errors!".format(platform.machine()))

#================================================
# PREREQUISITE CHECKING
#   Determines if all needed prerequisites are installed
#   See popcorn-compiler/README for more details
#================================================
def _check_for_prerequisite(prereq):
    try:
        out = subprocess.check_output([prereq, '--version'],
                                      stderr=subprocess.STDOUT)
    except Exception:
        print('{} not found!'.format(prereq))
        return None
    else:
        out = out.split('\n')[0]
        return out

def check_for_prerequisites(args):
    success = True

    print('Checking for prerequisites (see README for more info)...')
    gcc_prerequisites = ['x86_64-linux-gnu-g++']
    for target in args.install_targets:
        gcc_prerequisites.append('{}-linux-gnu-gcc'.format(target))
    other_prerequisites = ['flex', 'bison', 'svn', 'cmake', 'make', 'zip']

    for prereq in gcc_prerequisites:
        out = _check_for_prerequisite(prereq)
        if out:
            major, minor, micro = [int(v) for v in out.split()[3].split('.')]
            version = major * 10 + minor
            if not (version >= 48):
                print('{} 4.8 or higher required to continue'.format(prereq))
                success = False
        else:
            success = False

    for prereq in other_prerequisites:
        out = _check_for_prerequisite(prereq)
        if not out:
            success = False

    return success

#================================================
# BUILD API
#================================================

def run_cmd(name, cmd, ins=None, outs=None, use_shell=False):
    try:
        rv = subprocess.check_call(cmd, stdin=ins, stdout=outs,
                                   stderr=subprocess.STDOUT, shell=use_shell)
    except subprocess.CalledProcessError as e:
        print('Could not {} ({})!'.format(name, e))
        sys.exit(e.returncode)

def get_cmd_output(name, cmd, ins=None, use_shell=False):
    try:
        out = subprocess.check_output(cmd, stdin=ins, stderr=subprocess.STDOUT,
                                      shell=use_shell)
    except subprocess.CalledProcessError as e:
        print('Could not {} ({})!'.format(name, e))
        sys.exit(e.returncode)
    return out.decode('utf-8')

def install_clang_llvm(base_path, install_path, num_threads, llvm_targets):

    llvm_download_path = os.path.join(install_path, 'src', 'llvm')
    clang_download_path = os.path.join(llvm_download_path, 'tools', 'clang')

    patch_base = os.path.join(base_path, 'patches', 'llvm')
    llvm_patch_path = os.path.join(patch_base, 'llvm-3.7.1.patch')
    clang_patch_path = os.path.join(patch_base, 'clang-3.7.1.patch')

    cmake_flags = ['-DCMAKE_INSTALL_PREFIX={}'.format(install_path),
                   '-DLLVM_TARGETS_TO_BUILD={}'.format(llvm_targets),
                   '-DCMAKE_BUILD_TYPE=Debug',
                   '-DLLVM_ENABLE_RTTI=ON',
                   '-DBUILD_SHARED_LIBS=ON']

    #=====================================================
    # DOWNLOAD LLVM
    #=====================================================
    print('Downloading LLVM source...')
    args = ['svn', 'co', llvm_url, llvm_download_path]
    run_cmd('download LLVM source', args)

    #=====================================================
    # DOWNLOAD CLANG
    #=====================================================
    print('Downloading Clang source...')
    args = ['svn', 'co', clang_url, clang_download_path]
    run_cmd('download Clang source', args)

    #=====================================================
    # PATCH LLVM
    #=====================================================
    with open(llvm_patch_path, 'r') as patch_file:
        print('Patching LLVM...')
        args = ['patch', '-p0', '-d', llvm_download_path]
        run_cmd('patch LLVM', args, patch_file)

    #=====================================================
    # PATCH CLANG
    #=====================================================
    with open(clang_patch_path, 'r') as patch_file:
        print("Patching clang...")
        args = ['patch', '-p0', '-d', clang_download_path]
        run_cmd('patch Clang', args, patch_file)

    #=====================================================
    # BUILD AND INSTALL LLVM
    #=====================================================
    cur_dir = os.getcwd()
    os.chdir(llvm_download_path)
    os.mkdir('build')
    os.chdir('build')

    print('Running CMake...')
    args = ['cmake'] + cmake_flags + ['..']
    run_cmd('run CMake', args)


    print('Running Make...')
    args = ['make', '-j', str(num_threads)]
    run_cmd('run Make', args)
    args += ['install']
    run_cmd('install clang/LLVM', args)

    os.chdir(cur_dir)

def install_binutils(base_path, install_path, num_threads):

    binutils_install_path = os.path.join(install_path, 'src', 'binutils-2.27')

    patch_path = os.path.join(base_path, 'patches', 'binutils-gold',
                              'binutils-2.27-gold.patch')

    configure_flags = ['--prefix={}'.format(install_path),
                       '--enable-gold',
                       '--disable-ld',
                       '--disable-libquadmath',
                       '--disable-libquadmath-support',
                       '--disable-libstdcxx']

    #=====================================================
    # DOWNLOAD BINUTILS
    #=====================================================
    print('Downloading binutils source...')
    try:
        urllib.urlretrieve(binutils_url, 'binutils-2.27.tar.bz2')
        with tarfile.open('binutils-2.27.tar.bz2', 'r:bz2') as f:
            f.extractall(path=os.path.join(install_path, 'src'))
    except Exception as e:
        print('Could not download/extract binutils source ({})!'.format(e))
        sys.exit(1)

<<<<<<< HEAD
        # DOWNLOAD BINUTILS
        print('Downloading binutils source...')
        try:
            urllib.urlretrieve(binutils_url, 'binutils-2.27.tar.bz2')
        except Exception as e:
            print('Could not download binutils source ({})!'.format(e))
            sys.exit(1)
        else:
            with tarfile.open('binutils-2.27.tar.bz2', 'r:bz2') as f:
                f.extractall(path=os.path.join(install_path, 'src'))
            os.remove('binutils-2.27.tar.bz2')


        # PATCH BINUTILS
        print("Patching binutils...")
        with open(patch_path, 'r') as patch_file:
            try:
                rv = subprocess.check_call(['patch', '-p0', '-d',
                                            binutils_install_path],
                                            stdin=patch_file,
                                            #stdout=FNULL,
                                            stderr=subprocess.STDOUT)
            except Exception as e:
                print('Could not patch LLVM({})!'.format(e))
                sys.exit(1)
            else:
                if rv != 0:
                    print('LLVM patch failed.')
                    sys.exit(1)

        # BUILD AND INSTALL BINUTILS
        cur_dir = os.getcwd()
        os.chdir(binutils_install_path)
        os.mkdir('build')
        os.chdir('build')

        print("Configuring binutils...")
        try:
            rv = subprocess.check_call(['../configure'] + configure_flags,
                                        #stdout=FNULL,
                                        stderr=subprocess.STDOUT)
        except Exception as e:
            print('Could not configure binutils({})!'.format(e))
            sys.exit(1)
        else:
            if rv != 0:
                print('binutils configure failed.')
                sys.exit(1)
=======
    #=====================================================
    # PATCH BINUTILS
    #=====================================================
    print("Patching binutils...")
    with open(patch_path, 'r') as patch_file:
        args = ['patch', '-p0', '-d', binutils_install_path]
        run_cmd('patch binutils', args, patch_file)
>>>>>>> 8bce7cc3

    #=====================================================
    # BUILD AND INSTALL BINUTILS
    #=====================================================
    cur_dir = os.getcwd()
    os.chdir(binutils_install_path)
    os.mkdir('build')
    os.chdir('build')

    print("Configuring binutils...")
    args = ['../configure'] + configure_flags
    run_cmd('configure binutils', args)

    print('Making binutils...')
    args = ['make', '-j', str(num_threads)]
    run_cmd('run Make', args)
    args += ['install']
    run_cmd('install binutils', args)

<<<<<<< HEAD
    # MUSL-LIBC & LIBELF ARE BUILT INDIVIDUALLY PER TARGET
=======
    os.chdir(cur_dir)

def install_musl(base_path, install_path, target, num_threads):
    cur_dir = os.getcwd()
>>>>>>> 8bce7cc3

    #=====================================================
    # CONFIGURE & INSTALL MUSL
    #=====================================================
    target_install_path = os.path.join(install_path, target)
    os.chdir(os.path.join(base_path, 'lib', 'musl-1.1.18'))

    if os.path.isfile('Makefile'):
        run_cmd('clean musl', ['make', 'distclean'])

    print("Configuring musl ({})...".format(target))
    args = ' '.join(['./configure',
                     '--prefix={}'.format(target_install_path),
                     '--target={}-linux-gnu'.format(target),
                     '--enable-optimize',
                     '--enable-debug',
                     '--enable-warnings',
                     '--enable-wrapper=all',
                     '--disable-shared',
                     'CC={}/bin/clang'.format(install_path),
                     'CFLAGS="-target {}-linux-gnu -popcorn-libc"' \
                     .format(target)])
    run_cmd('configure musl-libc ({})'.format(target), args, use_shell=True)

    print('Making musl ({})...'.format(target))
    args = ['make', '-j', str(num_threads)]
    run_cmd('make musl-libc ({})'.format(target), args)
    args += ['install']
    run_cmd('install musl-libc ({})'.format(target), args)

    os.chdir(cur_dir)

def install_libelf(base_path, install_path, target, num_threads):
    cur_dir = os.getcwd()

    #=====================================================
    # CONFIGURE & INSTALL LIBELF
    #=====================================================
    target_install_path = os.path.join(install_path, target)
    os.chdir(os.path.join(base_path, 'lib', 'libelf'))

    if os.path.isfile('Makefile'):
        run_cmd('clean libelf', ['make', 'distclean'])

    print("Configuring libelf ({})...".format(target))
    compiler = os.path.join(target_install_path, 'bin', 'musl-clang')
    args = ' '.join(['CC={}'.format(compiler),
                     'CFLAGS="-O3 -popcorn-alignment"',
                     'LDFLAGS="-static"',
                     './configure',
                     '--build={}-linux-gnu'.format(platform.machine()),
                     '--host={}-linux-gnu'.format(target),
                     '--prefix={}'.format(target_install_path),
                     '--enable-compat',
                     '--enable-elf64',
                     '--disable-shared',
                     '--enable-extended-format'])
    run_cmd('configure libelf ({})'.format(target), args, use_shell=True)

    print('Making libelf ({})...'.format(target))
    args = ['make', '-j', str(num_threads)]
    run_cmd('make libelf ({})'.format(target), args)
    args += ['install']
    run_cmd('install libelf ({})'.format(target), args)

    os.chdir(cur_dir)

def install_libopenpop(base_path, install_path, target, first_target, num_threads):
    global host

    cur_dir = os.getcwd()

    #=====================================================
    # CONFIGURE & INSTALL LIBOPENPOP
    #=====================================================
    target_install_path = os.path.join(install_path, target)
    os.chdir(os.path.join(base_path, 'lib', 'libopenpop'))
    if os.path.isfile('Makefile'):
        run_cmd('clean libopenpop', ['make', 'distclean'])

    print("Configuring libopenpop ({})...".format(target))

    # Get the libgcc file name
    # NOTE: this won't be needed if we force clang to emit 64-bit doubles when
    # compiling musl (currently, it needs soft-FP emulation for 128-bit long
    # doubles)
    args = ['{}-linux-gnu-gcc'.format(target), '-print-libgcc-file-name']
    libgcc = get_cmd_output('get libgcc file name ({})'.format(target), args)
    libgcc = libgcc.strip()

    # NOTE: for build repeatability, we have to use the *same* include path for
    # *all* targets.  This will be unnecessary with unified headers.
    include_dir = os.path.join(install_path, first_target, 'include')
    lib_dir = os.path.join(target_install_path, 'lib')

    args = ' '.join(['CC={}/bin/clang'.format(install_path),
                     'CFLAGS="-target {}-linux-gnu -O2 -g -Wall ' \
                             '-nostdinc -isystem {} ' \
                             '-popcorn-metadata ' \
                             '-popcorn-target={}-linux-gnu"' \
                             .format(host, include_dir, target),
                     'LDFLAGS="-nostdlib -L{}"'.format(lib_dir),
                     'LIBS="{}/crt1.o -lc {}"'.format(lib_dir, libgcc),
                     './configure',
                     '--prefix={}'.format(target_install_path),
                     '--target={}-linux-gnu'.format(target),
                     '--host={}-linux-gnu'.format(target),
                     '--enable-static',
                     '--disable-shared',
                     '--disable-tls'])
    run_cmd('configure libopenpop ({})'.format(target), args, use_shell=True)

    print('Making libopenpop ({})...'.format(target))
    args = ['make', '-j', str(num_threads)]
    run_cmd('make libopenpop ({})'.format(target), args)
    args += ['install']
    run_cmd('install libopenpop ({})'.format(target), args)

    os.chdir(cur_dir)

def install_stack_transformation(base_path, install_path, num_threads, st_debug):
    cur_dir = os.getcwd()

    #=====================================================
    # CONFIGURE & INSTALL STACK TRANSFORMATION LIBRARY
    #=====================================================
    os.chdir(os.path.join(base_path, 'lib', 'stack_transformation'))

    print('Making stack_transformation...')
    args = ['make', '-j', str(num_threads), 'POPCORN={}'.format(install_path)]
    if st_debug: args += ['-type=debug']
    run_cmd('make libstack-transform', args)
    args += ['install']
    run_cmd('install libstack-transform', args)

    os.chdir(cur_dir)

def install_migration(base_path, install_path, num_threads, libmigration_type,
                      enable_libmigration_timing):
    cur_dir = os.getcwd()

    #=====================================================
    # CONFIGURE & INSTALL MIGRATION LIBRARY
    #=====================================================
    os.chdir(os.path.join(base_path, 'lib', 'migration'))

    print('Making libmigration...')
    args = ['make', '-j', str(num_threads), 'POPCORN={}'.format(install_path)]
    if libmigration_type or enable_libmigration_timing:
        flags = 'type='
        if libmigration_type and enable_libmigration_timing:
            flags += libmigration_type + ',timing'
        elif libmigration_type:
            flags += libmigration_type
        elif enable_libmigration_timing:
            flags += 'timing'
        args += [flags]
    run_cmd('make libopenpop', args)
    args += ['install']
    run_cmd('install libopenpop', args)

    os.chdir(cur_dir)

def install_stackdepth(base_path, install_path, num_threads):
    cur_dir = os.getcwd()

    #=====================================================
    # INSTALL STACK DEPTH LIBRARY
    #=====================================================
    os.chdir(os.path.join(base_path, 'lib', 'stack_depth'))

    print('Making stack depth library...')
    args = ['make', '-j', str(num_threads), 'POPCORN={}'.format(install_path)]
    run_cmd('make libstack-depth', args)
    args += ['install']
    run_cmd('install libstack-depth', args)

    os.chdir(cur_dir)

def install_tools(base_path, install_path, num_threads):
    cur_dir = os.getcwd()

    #=====================================================
    # INSTALL ALIGNMENT TOOL
    #=====================================================
    os.chdir(os.path.join(base_path, 'tool', 'alignment'))

    print('Making pyalign...')
    args = ['make', '-j', str(num_threads), 'install',
            'POPCORN={}'.format(install_path)]
    run_cmd('make/install pyalign', args)

    os.chdir(cur_dir)

    #=====================================================
    # INSTALL STACK METADATA TOOL
    #=====================================================
    os.chdir(os.path.join(base_path, 'tool', 'stack_metadata'))

    print('Making stack metadata tool...')
    args = ['make', '-j', str(num_threads), 'POPCORN={}'.format(install_path)]
    run_cmd('make stack metadata tools', args)
    args += ['install']
    run_cmd('install stack metadata tools', args)

    os.chdir(cur_dir)

def install_cxx(install_path, targets):

    #=====================================================
    # INSTALL CXX HEADERS & LIBRARIES FROM ALPINE LINUX
    #=====================================================

    print('Installing C++ libraries from Alpine Linux mirrors - ' \
          'see Alpine Linux (https://www.alpinelinux.org/) for more details')

    package = 'g++-6.4.0-r5.apk'
    extract_dir = os.path.join(install_path, 'src', 'c++')

    for target in targets:
        try:
            urllib.urlretrieve(alpine_url.replace('!!', target), package)
        except Exception as e:
            print('Could not download C++ files ({})!'.format(e))
            sys.exit(1)
        else:
            with tarfile.open(package, 'r:gz') as f:
                include_dir = os.path.join(install_path, target, 'include')
                lib_dir = os.path.join(install_path, target, 'lib')
                if not os.path.isdir(include_dir): os.makedirs(include_dir)
                if not os.path.isdir(lib_dir): os.makedirs(lib_dir)

                f.extractall(extract_dir)
                os.rename(os.path.join(extract_dir, 'usr/include/c++'),
                          os.path.join(include_dir, 'c++'))
                extracted_lib = os.path.join(extract_dir, 'usr/lib')
                for lib in [ 'libstdc++.a', 'libsupc++.a' ]:
                    os.rename(os.path.join(extracted_lib, lib),
                              os.path.join(lib_dir, lib))

            shutil.rmtree(extract_dir)
            os.remove(package)

def install_utils(base_path, install_path, num_threads):
    #=====================================================
    # MODIFY MAKEFILE TEMPLATE
    #=====================================================
    print("Updating util/Makefile.template to reflect install path...")

    tmp = install_path.replace('/', '\/')
    sed_cmd = "sed -i -e 's/^POPCORN := .*/POPCORN := {}/g' " \
              "./util/Makefile.template".format(tmp)
    run_cmd('update Makefile template', sed_cmd, use_shell=True)

    #=====================================================
    # COPY SCRIPTS
    #=====================================================
    print("Copying util/scripts to {}/bin...".format(install_path))
    for item in os.listdir('./util/scripts'):
        s = os.path.join('./util', 'scripts', item)
        d = os.path.join(os.path.join(install_path, 'bin'), item)
        if item != 'README':
            shutil.copy(s, d)

def build_namespace(base_path):
    cur_dir = os.getcwd()

    #=====================================================
    # MAKE NAMESPACE
    #=====================================================
    os.chdir(os.path.join(base_path, 'tool', 'namespace'))

    print("Building namespace tools...")
    run_cmd('make namespace tools', ['make'])

    os.chdir(cur_dir)

def main(args):

    if args.llvm_clang_install:
        install_clang_llvm(args.base_path, args.install_path, args.threads,
                           args.llvm_targets)

    if args.binutils_install:
        install_binutils(args.base_path, args.install_path, args.threads)

    for target in args.install_targets:
        if args.musl_install:
            install_musl(args.base_path, args.install_path, target,
                         args.threads)

        if args.libelf_install:
            install_libelf(args.base_path, args.install_path, target,
                           args.threads)

        if args.libopenpop_install:
            install_libopenpop(args.base_path, args.install_path, target,
                               args.install_targets[0], args.threads)

    if args.stacktransform_install:
        install_stack_transformation(args.base_path, args.install_path,
                                     args.threads,
                                     args.debug_stack_transformation)

    if args.migration_install:
        install_migration(args.base_path, args.install_path, args.threads,
                          args.libmigration_type,
                          args.enable_libmigration_timing)

    if args.stackdepth_install:
        install_stackdepth(args.base_path, args.install_path, args.threads)

    if args.tools_install:
        install_tools(args.base_path, args.install_path, args.threads)

<<<<<<< HEAD
    if args.install_cxx: install_cxx(args.install_path, args.install_targets)

    if not args.skip_utils_install:
=======
    if args.utils_install:
>>>>>>> 8bce7cc3
        install_utils(args.base_path, args.install_path, args.threads)

    if args.namespace_install:
        build_namespace(args.base_path)

if __name__ == '__main__':
    parser = setup_argument_parsing()
    args = parser.parse_args()
    postprocess_args(args)
    warn_stupid(args)

    if not args.skip_prereq_check:
        success = check_for_prerequisites(args)
        if success != True:
            print('All prerequisites were not satisfied!')
            sys.exit(1)

    main(args)<|MERGE_RESOLUTION|>--- conflicted
+++ resolved
@@ -107,30 +107,27 @@
     process_opts.add_argument("--install-stack-depth",
                         help="Install application call information library",
                         action="store_true",
-<<<<<<< HEAD
-                        dest="install_call_info_library")
+                        dest="stackdepth_install")
+
+    process_opts.add_argument("--install-tools",
+                        help="Install compiler tools",
+                        action="store_true",
+                        dest="tools_install")
+
+    process_opts.add_argument("--install-utils",
+                        help="Install utility scripts",
+                        action="store_true",
+                        dest="utils_install")
+
     process_opts.add_argument("--install-c++",
                         help="Install C++ headers & libraries",
                         action="store_true",
                         dest="install_cxx")
-=======
-                        dest="stackdepth_install")
-
-    process_opts.add_argument("--install-tools",
-                        help="Install compiler tools",
-                        action="store_true",
-                        dest="tools_install")
-
-    process_opts.add_argument("--install-utils",
-                        help="Install utility scripts",
-                        action="store_true",
-                        dest="utils_install")
 
     process_opts.add_argument("--install-namespace",
                         help="Install namespace tools (deprecated)",
                         action="store_true",
                         dest="namespace_install")
->>>>>>> 8bce7cc3
 
     selectable_targets = list(supported_targets)
     selectable_targets.extend(["all"])
@@ -358,56 +355,6 @@
         print('Could not download/extract binutils source ({})!'.format(e))
         sys.exit(1)
 
-<<<<<<< HEAD
-        # DOWNLOAD BINUTILS
-        print('Downloading binutils source...')
-        try:
-            urllib.urlretrieve(binutils_url, 'binutils-2.27.tar.bz2')
-        except Exception as e:
-            print('Could not download binutils source ({})!'.format(e))
-            sys.exit(1)
-        else:
-            with tarfile.open('binutils-2.27.tar.bz2', 'r:bz2') as f:
-                f.extractall(path=os.path.join(install_path, 'src'))
-            os.remove('binutils-2.27.tar.bz2')
-
-
-        # PATCH BINUTILS
-        print("Patching binutils...")
-        with open(patch_path, 'r') as patch_file:
-            try:
-                rv = subprocess.check_call(['patch', '-p0', '-d',
-                                            binutils_install_path],
-                                            stdin=patch_file,
-                                            #stdout=FNULL,
-                                            stderr=subprocess.STDOUT)
-            except Exception as e:
-                print('Could not patch LLVM({})!'.format(e))
-                sys.exit(1)
-            else:
-                if rv != 0:
-                    print('LLVM patch failed.')
-                    sys.exit(1)
-
-        # BUILD AND INSTALL BINUTILS
-        cur_dir = os.getcwd()
-        os.chdir(binutils_install_path)
-        os.mkdir('build')
-        os.chdir('build')
-
-        print("Configuring binutils...")
-        try:
-            rv = subprocess.check_call(['../configure'] + configure_flags,
-                                        #stdout=FNULL,
-                                        stderr=subprocess.STDOUT)
-        except Exception as e:
-            print('Could not configure binutils({})!'.format(e))
-            sys.exit(1)
-        else:
-            if rv != 0:
-                print('binutils configure failed.')
-                sys.exit(1)
-=======
     #=====================================================
     # PATCH BINUTILS
     #=====================================================
@@ -415,7 +362,6 @@
     with open(patch_path, 'r') as patch_file:
         args = ['patch', '-p0', '-d', binutils_install_path]
         run_cmd('patch binutils', args, patch_file)
->>>>>>> 8bce7cc3
 
     #=====================================================
     # BUILD AND INSTALL BINUTILS
@@ -435,14 +381,10 @@
     args += ['install']
     run_cmd('install binutils', args)
 
-<<<<<<< HEAD
-    # MUSL-LIBC & LIBELF ARE BUILT INDIVIDUALLY PER TARGET
-=======
     os.chdir(cur_dir)
 
 def install_musl(base_path, install_path, target, num_threads):
     cur_dir = os.getcwd()
->>>>>>> 8bce7cc3
 
     #=====================================================
     # CONFIGURE & INSTALL MUSL
@@ -758,14 +700,10 @@
     if args.tools_install:
         install_tools(args.base_path, args.install_path, args.threads)
 
-<<<<<<< HEAD
+    if args.utils_install:
+        install_utils(args.base_path, args.install_path, args.threads)
+
     if args.install_cxx: install_cxx(args.install_path, args.install_targets)
-
-    if not args.skip_utils_install:
-=======
-    if args.utils_install:
->>>>>>> 8bce7cc3
-        install_utils(args.base_path, args.install_path, args.threads)
 
     if args.namespace_install:
         build_namespace(args.base_path)
