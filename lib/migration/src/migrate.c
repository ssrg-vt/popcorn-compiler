#include <stdlib.h>
#include <stdio.h>
#include <string.h>
#include <unistd.h>
#include <assert.h>
#include <sys/syscall.h>
#include <pthread.h>
#include <stack_transform.h>
#include <sys/prctl.h>
#include "migrate.h"

#ifdef _TIME_REWRITE
#include <time.h>
#endif

/* Pierre: due to the-fdata-sections flags, in combination with the way the 
 * library is compiled for each architecture, global variables here end up 
 * placed into sections with different names, making them difficult to link 
 * back together from the alignment tool  perspective without ugly hacks. 
 * So, the solution here is to force these global variables to be in a custom 
 * section. By construction it will have the same name on both architecture. 
 * However for soem reason this doesn't work if the global variable is static so 
 * I had to remove the static keyword for the concerned variables. They are:
 * - cpus_x86
 * - migrate_callback
 * - migrate_callback_data
 * - popcorn_vdso
 */
//int cpus_x86 __attribute__ ((section (".bss.cpus_x86"))) = 0;

/* Architecture-specific assembly for migrating between architectures. */
#ifdef __aarch64__
# include <arch/aarch64/migrate.h>
#elif defined(__powerpc64__)
# include <arch/powerpc64/migrate.h>
#else
# include <arch/x86_64/migrate.h>
#endif

#ifdef _ENV_SELECT_MIGRATE

/*
 * The user can specify at which point a thread should migrate by specifying
 * program counter address ranges via environment variables.
 */

/* Environment variables specifying at which function to migrate */
static const char *env_start_aarch64 = "AARCH64_MIGRATE_START";
static const char *env_end_aarch64 = "AARCH64_MIGRATE_END";
static const char *env_start_powerpc64 = "POWERPC64_MIGRATE_START";
static const char *env_end_powerpc64 = "POWERPC64_MIGRATE_END";
static const char *env_start_x86_64 = "X86_64_MIGRATE_START";
static const char *env_end_x86_64 = "X86_64_MIGRATE_END";

/* Per-arch functions (specified via address range) at which to migrate */
static void *start_aarch64 = NULL;
static void *end_aarch64 = NULL;
static void *start_powerpc64 = NULL;
static void *end_powerpc64 = NULL;
static void *start_x86_64 = NULL;
static void *end_x86_64 = NULL;

/* TLS keys indicating if the thread has previously migrated */
static pthread_key_t num_migrated_aarch64 = 0;
static pthread_key_t num_migrated_powerpc64 = 0;
static pthread_key_t num_migrated_x86_64 = 0;

/* Read environment variables to setup migration points. */
static void __attribute__((constructor))
__init_migrate_testing(void)
{
  const char *start;
  const char *end;

#ifdef __aarch64__
  start = getenv(env_start_aarch64);
  end = getenv(env_end_aarch64);
  if(start && end)
  {
    start_aarch64 = (void *)strtoll(start, NULL, 16);
    end_aarch64 = (void *)strtoll(end, NULL, 16);
    if(start_aarch64 && end_aarch64)
      pthread_key_create(&num_migrated_aarch64, NULL);
  }
#elif defined(__powerpc64__)
  start = getenv(env_start_powerpc64);
  end = getenv(env_end_powerpc64);
  if(start && end)
  {
    start_powerpc64 = (void *)strtoll(start, NULL, 16);
    end_powerpc64 = (void *)strtoll(end, NULL, 16);
    if(start_powerpc64 && end_powerpc64)
      pthread_key_create(&num_migrated_powerpc64, NULL);
  }
#else
  start = getenv(env_start_x86_64);
  end = getenv(env_end_x86_64);
  if(start && end)
  {
    start_x86_64 = (void *)strtoll(start, NULL, 16);
    end_x86_64 = (void *)strtoll(end, NULL, 16);
    if(start_x86_64 && end_x86_64)
      pthread_key_create(&num_migrated_x86_64, NULL);
  }
#endif
}

/*
 * Check environment variables to see if this call site is the function at
 * which we should migrate.
 */
static inline int do_migrate(void *addr)
{
  int retval = -1;
#ifdef __aarch64__
  if(start_aarch64 && !pthread_getspecific(num_migrated_aarch64)) {
    if(start_aarch64 <= addr && addr < end_aarch64) {
      pthread_setspecific(num_migrated_aarch64, (void *)1);
      retval = 0;
    }
  }
#elif defined(__powerpc64__)
  if(start_powerpc64 && !pthread_getspecific(num_migrated_powerpc64)) {
    if(start_powerpc64 <= addr && addr < end_powerpc64) {
      pthread_setspecific(num_migrated_powerpc64, (void *)1);
      retval = 1;
    }
  }
#else
  if(start_x86_64 && !pthread_getspecific(num_migrated_x86_64)) {
    if(start_x86_64 <= addr && addr < end_x86_64) {
      pthread_setspecific(num_migrated_x86_64, (void *)1);
      retval = 2;
    }
  }
#endif
  return retval;
}

#else /* _ENV_SELECT_MIGRATE */

static inline int do_migrate(void *fn)
{
    int ret = syscall(SYSCALL_MIGRATION_PROPOSED);
      return ret >= 0 ? ret : -1;
}

#endif /* _ENV_SELECT_MIGRATE */

<<<<<<< HEAD
/* Flag set by signal handler indicating thread should migrate. */
// TODO make this TLS
int __migrate_flag = -1;
=======
>>>>>>> 23ce89b0

/* Data needed post-migration. */
struct shim_data {
  void (*callback)(void *);
  void *callback_data;
  void *regset;
};

#define MAX_POPCORN_NODES 32
int archs[MAX_POPCORN_NODES] __attribute__ ((section (".data.archs"))) = { 0 };

static void __attribute__((constructor)) __init_nodes_info(void)
{
 int i;
 struct node_info {
   unsigned int status;
   int arch;
   int distance;
 } ni;

 for (i = 0; i < MAX_POPCORN_NODES; i++) {
   if (syscall(SYSCALL_GET_NODE_INFO, i, &ni) == 0
       && ni.status == 1) {
     archs[i] = ni.arch;
   } else {
     archs[i] = NUM_ARCHES;
   }
 }
}

#ifdef _DEBUG
/*
 * Flag indicating we should spin post-migration in order to wait until a
 * debugger can attach.
 */
static volatile int __hold = 1;
#endif

/* Check & invoke migration if requested. */
// Note: a pointer to data necessary to bootstrap execution after migration is
// saved by the pthread library.
static void inline __migrate_shim_internal(int nid, void (*callback)(void *),
                                           void *callback_data)
{
  struct shim_data data;
  struct shim_data *data_ptr = *pthread_migrate_args();

  if(data_ptr) // Post-migration
  {
#ifdef _DEBUG
    // Hold until we can attach post-migration
    while(__hold);
#endif

    if(data_ptr->callback) data_ptr->callback(data_ptr->callback_data);
    *pthread_migrate_args() = NULL;

    // Hack: the kernel can't set floating-point registers, so we have to
    // manually copy them over in userspace
    SET_FP_REGS;

    // Reset the migration flag
    __migrate_flag = -1;
  }
  else // Invoke migration
  {
    const int dst_arch = archs[nid];

    GET_LOCAL_REGSET;
    union {
       struct regset_aarch64 aarch;
       struct regset_powerpc64 powerpc;
       struct regset_x86_64 x86;
    } regs_dst;

    unsigned long sp = 0, bp = 0;
            
#ifdef _TIME_REWRITE
    struct timespec start, end;
    unsigned long start_ns, end_ns;

#endif
    data.callback = callback;
    data.callback_data = callback_data;
    data.regset = &regs_dst;
    *pthread_migrate_args() = &data;

    if(REWRITE_STACK)
    {
#ifdef _TIME_REWRITE
      clock_gettime(CLOCK_MONOTONIC, &end);
      start_ns = start.tv_sec * 1000000000 + start.tv_nsec;
      end_ns = end.tv_sec * 1000000000 + end.tv_nsec;
      printf("Stack transformation time: %ldns\n", end_ns - start_ns);
#endif

    if(dst_arch == X86_64) {
      regs_dst.x86.rip = __migrate_shim_internal;
      sp = (unsigned long)regs_dst.x86.rsp;
      bp = (unsigned long)regs_dst.x86.rbp;
    } else if (dst_arch == AARCH64) {
      regs_dst.aarch.pc = __migrate_shim_internal;
      sp = (unsigned long)regs_dst.aarch.sp;
      bp = (unsigned long)regs_dst.aarch.x[29];
    } else if (dst_arch == POWERPC64) {
      regs_dst.powerpc.pc = __migrate_shim_internal;
      sp = (unsigned long)regs_dst.powerpc.r[1];
      bp = (unsigned long)regs_dst.powerpc.r[31];
    } else {
      assert(0 && "Unsupported architecture!");
    }

      MIGRATE;
      assert(0 && "Couldn't migrate!");
    }
  }
}

/* Check if we should migrate, and invoke migration. */
void check_migrate(void (*callback)(void *), void *callback_data)
{
  int nid = do_migrate(__builtin_return_address(0));
    if (nid >= 0)
      __migrate_shim_internal(nid, callback, callback_data);
}

/* Externally-visible function to invoke migration. */
void migrate(int nid, void (*callback)(void *), void *callback_data)
{
  __migrate_shim_internal(nid, callback, callback_data);
}

/* Callback function & data for migration points inserted via compiler. */
void (*migrate_callback)(void *) __attribute__ ((section(".bss.migrate_callback"))) = NULL;
void *migrate_callback_data __attribute__ ((section(".bss.migrate_callback_data")))= NULL;

/* Register callback function for compiler-inserted migration points. */
void register_migrate_callback(void (*callback)(void*), void *callback_data)
{
  migrate_callback = callback;
  migrate_callback_data = callback_data;
}

/* Hook inserted by compiler at the beginning of a function. */
void __cyg_profile_func_enter(void *this_fn, void *call_site)
{
  int nid = do_migrate(this_fn);
  if (nid >= 0)
    __migrate_shim_internal(nid, migrate_callback, migrate_callback_data);
}

/* Hook inserted by compiler at the end of a function. */
void __cyg_profile_func_exit(void *this_fn, void *call_site)
{
   int nid = do_migrate(this_fn);
   if (nid >= 0)
     __migrate_shim_internal(nid, migrate_callback, migrate_callback_data);
}
<|MERGE_RESOLUTION|>--- conflicted
+++ resolved
@@ -147,12 +147,9 @@
 
 #endif /* _ENV_SELECT_MIGRATE */
 
-<<<<<<< HEAD
 /* Flag set by signal handler indicating thread should migrate. */
 // TODO make this TLS
 int __migrate_flag = -1;
-=======
->>>>>>> 23ce89b0
 
 /* Data needed post-migration. */
 struct shim_data {
