--- conflicted
+++ resolved
@@ -10,73 +10,8 @@
 #include "migrate.h"
 #include "config.h"
 
-<<<<<<< HEAD
 #if _SIG_MIGRATION == 1
 #include "trigger.h"
-=======
-#ifdef _TIME_REWRITE
-#include <time.h>
-#endif
-
-/* Architecture-specific assembly for migrating between architectures. */
-#ifdef __aarch64__
-# include <arch/aarch64/migrate.h>
-#else
-# include <arch/x86_64/migrate.h>
-#endif
-
-/* Pierre: due to the-fdata-sections flags, in combination with the way the 
- * library is compiled for each architecture, global variables here end up 
- * placed into sections with different names, making them difficult to link 
- * back together from the alignment tool  perspective without ugly hacks. 
- * So, the solution here is to force these global variables to be in a custom 
- * section. By construction it will have the same name on both architecture. 
- * However for soem reason this doesn't work if the global variable is static so 
- * I had to remove the static keyword for the concerned variables. They are:
- * - cpus_x86
- * - migrate_callback
- * - migrate_callback_data
- * - popcorn_vdso
- */
-int cpus_x86 __attribute__ ((section (".bss.cpus_x86"))) = 0;
-static void __attribute__((constructor)) __init_cpu_sets()
-{
-  char s[512];
-  FILE *fd;
-
-  fd = fopen("/proc/cpuinfo", "r");
-  if(fd)
-  {
-    cpus_x86 = 0;
-    while(fgets(s, 512, fd) != NULL)
-      if(strstr(s, "GenuineIntel") != NULL || strstr(s, "AuthenticAMD") != NULL)
-        cpus_x86++;
-    fclose(fd);
-  }
-  else cpus_x86 = 8;
-}
-
-/* Returns a CPU set for architecture AR. */
-cpu_set_t arch_to_cpus(enum arch ar)
-{
-  cpu_set_t cpus;
-  CPU_ZERO(&cpus);
-  switch(ar) {
-  case AARCH64: CPU_SET(0, &cpus); break;
-  case X86_64: CPU_SET(cpus_x86, &cpus); break;
-  default: break;
-  }
-  return cpus;
-}
-
-/* Returns a CPU for the current architecture. */
-cpu_set_t current_arch()
-{
-#ifdef __aarch64__
-  return arch_to_cpus(AARCH64);
-#elif defined __x86_64__
-  return arch_to_cpus(X86_64);
->>>>>>> aac7ff0c
 #endif
 
 #if _TIME_REWRITE == 1
@@ -183,24 +118,7 @@
   return retval;
 }
 
-<<<<<<< HEAD
 #else /* _ENV_SELECT_MIGRATE */
-=======
-#else
-
-/* Popcorn vDSO prctl code & page pointer. */
-# define POPCORN_VDSO_CODE 41
-volatile long *popcorn_vdso __attribute__ ((section(".bss.popcorn_vdso"))) = NULL;
-
-/* Initialize Popcorn vDSO page */
-static void __attribute__((constructor))
-__init_migrate_vdso(void)
-{
-  unsigned long addr;
-  if(prctl(POPCORN_VDSO_CODE, &addr) >= 0)
-    popcorn_vdso = (long *)addr;
-}
->>>>>>> aac7ff0c
 
 static inline int do_migrate(void *fn)
 {
